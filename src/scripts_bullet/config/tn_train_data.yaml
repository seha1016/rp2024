--- conflicted
+++ resolved
@@ -5,13 +5,9 @@
   - camera_factory: static
   - _self_
 
-<<<<<<< HEAD
 debug: false
-=======
-debug: true
->>>>>>> 83e99623
-render: true
-store_dataset: false
+render: false
+store_dataset: true
 dataset_directory: ${data_root}/datasets/tn_train_data
 
 n_scenes: 100